# Changelog
All notable changes to this project will be documented in this file.

The format is based on [Keep a Changelog](https://keepachangelog.com/en/1.0.0/),
and this project adheres to [Semantic Versioning](https://semver.org/spec/v2.0.0.html).

## [Unreleased]
<<<<<<< HEAD
### Added
- Added `FanOutRequestCollapser.Builder#withGroupId`, so two instance can be differentiated when observing the logs.
- Added `FanOutRequestCollapser.Builder#withBatchMaxConcurrencyWaitTime` to set the maximum time to wait for executing
  a prepared batch call if there are already max concurrency batches running.
### Changed
- Made `FanOutRequestCollapser#maxConcurrency` limit forced by `Bulkhead` instead of the concurrency of `flatMap`,
  which killed the whole collapser instead of that single call over the limit.
- Dropped support of reactor-core below 3.4.0, by using the new `Sinks` api.
=======
### Changed
- Made [Vert.x](https://vertx.io/) internal dependency only. It means that vert.x version is no longer managed by `molten-dependencies`.
>>>>>>> 6dd42656
### Fixed
- Fixed `ReactiveCache` implementations to log the `Throwable#toString()` instead of the message, which can be null.

## [1.1.3]
### Changed
- Migrated most of the unit tests to JUnit 5.
- Extended testing of `ReactiveCache` implementations.

## [1.1.2]
### Added
- Added `ReactiveCache#cachingWith` to use as a caching operator in a reactive chain.
- Added `RetrofitServiceClientBuilder#useProtocols` to set the exact http protocols your client should use.

## [1.1.1]
### Added
- Added the legacy mockito support to the auto-configuration.
  The legacy `@ReactiveMock` mock creation now can be turned off or extended as well.

## [1.1.0]
### Added
- Added spring-boot 2 auto-configuration support with `molten-spring-boot` module.
- Revamped mockito support with auto-configuration. `@Mock` now supports reactor types.

### Deprecated
- `@ReactiveMock` and related classes are now deprecated.

## [1.0.0]
- Initial release<|MERGE_RESOLUTION|>--- conflicted
+++ resolved
@@ -5,7 +5,6 @@
 and this project adheres to [Semantic Versioning](https://semver.org/spec/v2.0.0.html).
 
 ## [Unreleased]
-<<<<<<< HEAD
 ### Added
 - Added `FanOutRequestCollapser.Builder#withGroupId`, so two instance can be differentiated when observing the logs.
 - Added `FanOutRequestCollapser.Builder#withBatchMaxConcurrencyWaitTime` to set the maximum time to wait for executing
@@ -14,10 +13,7 @@
 - Made `FanOutRequestCollapser#maxConcurrency` limit forced by `Bulkhead` instead of the concurrency of `flatMap`,
   which killed the whole collapser instead of that single call over the limit.
 - Dropped support of reactor-core below 3.4.0, by using the new `Sinks` api.
-=======
-### Changed
 - Made [Vert.x](https://vertx.io/) internal dependency only. It means that vert.x version is no longer managed by `molten-dependencies`.
->>>>>>> 6dd42656
 ### Fixed
 - Fixed `ReactiveCache` implementations to log the `Throwable#toString()` instead of the message, which can be null.
 
